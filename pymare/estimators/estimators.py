"""Meta-regression estimator classes."""

from abc import ABCMeta, abstractmethod
from inspect import getfullargspec
from warnings import warn

import numpy as np
from scipy.optimize import minimize, Bounds
from scipy import stats as ss
import wrapt

from ..stats import weighted_least_squares
from ..results import (MetaRegressionResults, BayesianMetaRegressionResults,
                       CombinationTestResults)


@wrapt.decorator
def _loopable(wrapped, instance, args, kwargs):
    # Decorator for fit() method of Estimator classes to handle naive looping
    # over the 2nd dimension of y/v/n inputs, and reconstruction of outputs.
    n_iter = kwargs['y'].shape[1]
    if n_iter > 10:
<<<<<<< HEAD
        warn("Input contains {} parallel datasets (in 2nd dim of y and v). "
             "The selected estimator will loop over datasets naively, "
             "and this may be slow for large numbers of datasets. "
             "Consider using the DL, HE, or WLS estimators, "
             "which handle parallel datasets more efficiently.".format(n_iter))
=======
        warn("Input contains {} parallel datasets (in 2nd dim of y and"
                " v). The selected estimator will loop over datasets"
                " naively, and this may be slow for large numbers of "
                "datasets. Consider using the DL, HE, or WLS estimators, "
                "which handle parallel datasets more efficiently."
                .format(n_iter))

>>>>>>> 4fd19c97
    param_dicts = []
    for i in range(n_iter):
        iter_kwargs = {'X': kwargs['X']}
        iter_kwargs['y'] = kwargs['y'][:, i, None]
        if 'v' in kwargs:
            iter_kwargs['v'] = kwargs['v'][:, i, None]
        if 'n' in kwargs:
            n = kwargs['n'][:, i, None] if kwargs['n'].shape[1] > 1 else kwargs['n']
            iter_kwargs['n'] = n
        wrapped(**iter_kwargs)
        param_dicts.append(instance.params_.copy())

    params = {}
    for k in param_dicts[0]:
        concat = np.stack([pd[k].squeeze() for pd in param_dicts], axis=-1)
        params[k] = np.atleast_2d(concat)

    instance.params_ = params
    return instance


class BaseEstimator(metaclass=ABCMeta):

    # A class-level mapping from Dataset attributes to fit() arguments. Used by
    # fit_dataset() for estimators that take non-standard arguments (e.g., 'z'
    # instead of 'y'). Keys are default Dataset attribute names (e.g., 'y') and
    # values are the target arg names in the estimator class's fit() method
    # (e.g., 'z').
    _dataset_attr_map = {}

    @abstractmethod
    def fit(self, *args, **kwargs):
        pass

    def fit_dataset(self, dataset, *args, **kwargs):
        """ Applies the current estimator to the passed Dataset container.

        A convenience interface that wraps fit() and automatically aligns the
        variables held in a Dataset with the required arguments.

        Args:
            dataset (Dataset): A PyMARE Dataset instance holding the data.
            args, kwargs: optional positional and keyword arguments to pass
                onto the fit() method.
        """
        all_kwargs = {}
        spec = getfullargspec(self.fit)
        n_kw = len(spec.defaults) if spec.defaults else 0
        n_args = len(spec.args) - n_kw - 1

        for i, name in enumerate(spec.args[1:]):
            # Check for remapped name
            attr_name = self._dataset_attr_map.get(name, name)
            if i >= n_args:
                all_kwargs[name] = getattr(dataset, attr_name,
                                           spec.defaults[i - n_args])
            else:
                all_kwargs[name] = getattr(dataset, attr_name)

        all_kwargs.update(kwargs)
        self.fit(*args, **all_kwargs)
        self.dataset_ = dataset

        return self

    def get_v(self, dataset):
        """Get the variances, or an estimate thereof, from the given Dataset.

        Args:
            dataset (Dataset): The dataset to use to retrieve/estimate v.

        Returns:
            A 2-d NDArray.

        Notes:
            This is equivalent to directly accessing `dataset.v` when variances
            are present, but affords a way of estimating v from sample size (n)
            for any estimator that implicitly estimates a sigma^2 parameter.
        """
        if dataset.v is not None:
            return dataset.v
        # Estimate sampling variances from sigma^2 and n if available.
        if dataset.n is None:
            raise ValueError("Dataset does not contain sampling variances (v),"
                             " and no estimate of v is possible without sample"
                             " sizes (n).")
        if 'sigma2' not in self.params_:
            raise ValueError("Dataset does not contain sampling variances (v),"
                             " and no estimate of v is possible because no "
                             "sigma^2 parameter was found.")
        return self.params_['sigma2'] / dataset.n

    def summary(self):
        if not hasattr(self, 'params_'):
            name = self.__class__.__name__
            raise ValueError("This {} instance hasn't been fitted yet. Please "
                             "call fit() before summary().".format(name))
        p = self.params_
        return MetaRegressionResults(self, self.dataset_, p['fe_params'],
                                     p['inv_cov'], p['tau2'])


class WeightedLeastSquares(BaseEstimator):
    """ Weighted least-squares meta-regression.

    Provides the weighted least-squares estimate of the fixed effects given
    known/assumed between-study variance tau^2. When tau^2 = 0 (default), the
    model is the standard inverse-weighted fixed-effects meta-regression.

    References:
        Brockwell, S. E., & Gordon, I. R. (2001). A comparison of statistical
        methods for meta-analysis. Statistics in Medicine, 20(6), 825–840.
        https://doi.org/10.1002/sim.650

    Args:
        tau2 (float or 1-D array, optional): Assumed/known value of tau^2. Must
            be >= 0. Defaults to 0.

    Notes:
        This estimator accepts 2-D inputs for y and v--i.e., it can produce
        estimates simultaneously for multiple independent sets of y/v values
        (use the 2nd dimension for the parallel iterates). The X matrix must be
        identical for all iterates. If no v argument is passed to fit(), unit
        weights will be used, resulting in the ordinary least-squares (OLS)
        solution.
    """

    def __init__(self, tau2=0.):
        self.tau2 = tau2

    def fit(self, y, X, v=None):
        if v is None:
            v = np.ones_like(y)
        beta, inv_cov = weighted_least_squares(y, v, X, self.tau2,
                                               return_cov=True)
        self.params_ = {'fe_params': beta, 'tau2': self.tau2, 'inv_cov': inv_cov}
        return self


class DerSimonianLaird(BaseEstimator):
    """ DerSimonian-Laird meta-regression estimator.

    Estimates the between-subject variance tau^2 using the DerSimonian-Laird
    (1986) method-of-moments approach.

    References:
        DerSimonian, R., & Laird, N. (1986). Meta-analysis in clinical trials.
        Controlled clinical trials, 7(3), 177-188.
        Kosmidis, I., Guolo, A., & Varin, C. (2017). Improving the accuracy of
        likelihood-based inference in meta-analysis and meta-regression.
        Biometrika, 104(2), 489–496. https://doi.org/10.1093/biomet/asx001

    Notes:
        This estimator accepts 2-D inputs for y and v--i.e., it can produce
        estimates simultaneously for multiple independent sets of y/v values
        (use the 2nd dimension for the parallel iterates). The X matrix must be
        identical for all iterates.
    """

    def fit(self, y, v, X):
        k, p = X.shape

        # Estimate initial betas with WLS, assuming tau^2=0
        beta_wls, inv_cov = weighted_least_squares(y, v, X, return_cov=True)

        # Cochrane's Q
        w = 1. / v
        w_sum = w.sum(0)
        Q = (w * (y - X.dot(beta_wls)) ** 2).sum(0)

        # Einsum indices: k = studies, p = predictors, i = parallel iterates.
        # q is a dummy for 2nd p when p x p covariance matrix is passed.
        Xw2 = np.einsum('kp,ki->ipk', X, w**2)
        pXw2 = np.einsum('ipk,qpi->iqk', Xw2, inv_cov)
        A = w_sum - np.trace(pXw2.dot(X), axis1=1, axis2=2)
        tau_dl = (Q - (k - p)) / A
        tau_dl = np.maximum(0., tau_dl)

        # Re-estimate beta with tau^2 estimate
        beta_dl, inv_cov = weighted_least_squares(y, v, X, tau2=tau_dl,
                                                  return_cov=True)
        self.params_ = {'fe_params': beta_dl, 'tau2': tau_dl, 'inv_cov': inv_cov}
        return self


class Hedges(BaseEstimator):
    """ Hedges meta-regression estimator.

    Estimates the between-subject variance tau^2 using the Hedges & Olkin
    (1985) approach.

    References:
        Hedges LV, Olkin I. 1985. Statistical Methods for Meta‐Analysis.

    Notes:
        This estimator accepts 2-D inputs for y and v--i.e., it can produce
        estimates simultaneously for multiple independent sets of y/v values
        (use the 2nd dimension for the parallel iterates). The X matrix must be
        identical for all iterates.
    """

    def fit(self, y, v, X):
        k, p = X.shape[:2]
        _unit_v = np.ones_like(y)
        beta, inv_cov = weighted_least_squares(y, _unit_v, X, return_cov=True)
        mse = ((y - X.dot(beta)) ** 2).sum(0) / (k - p)
        tau_ho = mse - v.sum(0) / k
        tau_ho = np.maximum(0, tau_ho)
        # Estimate beta with tau^2 estimate
        beta_ho = weighted_least_squares(y, v, X, tau2=tau_ho)
<<<<<<< HEAD
        return {'fe_params': beta_ho, 'tau2': tau_ho, 'inv_cov': inv_cov}


class CombinationTest(BaseEstimator):
    """Base class for methods based on combining p/z values."""
    def __init__(self, input='z', p_type='right'):
        self.input = input
        self.p_type = p_type

    def _get_z(self, y):
        # Return the p-value/z-score input as z
        if self.input == 'p':
            if self.p_type == 'left':
                y = 1 - y
            elif self.p_type.startswith('two'):
                y = y / 2
            if np.any(y < 0.) or np.any(y > 1.):
                raise ValueError(
                    "Invalid p-values (< 0 or > 1) passed as inputs.")
            y = stats.norm.ppf(y)
        return y

    def _get_p(self, y):
        # Return the p-value/z-score input as p
        if self.input == 'z':
            return stats.norm.cdf(y)
        return y

    def summary(self):
        if not hasattr(self, 'params_'):
            name = self.__class__.__name__
            raise ValueError("This {} instance hasn't been fitted yet. Please "
                             "call fit() before summary().".format(name))
        return CombinationTestResults(self, self.dataset_, self.params_['z'])


class Stouffers(CombinationTest):
    """Stouffer's Z-score meta-analysis method.

    Takes study-level z-scores or p-values and combines them via Stouffer's
    method to produce a fixed-effect estimate of the combined effect.

    Args:
        input (str): The type of measure passed as the `y` input to fit().
            Must be one of 'p' (p-values) or 'z' (z-scores).
        p_type (str) If input == 'p', p_type indicates the type of passed
            p-values. Valid values:
                * 'right' (default): one-sided, right-tailed p-values
                * 'left': one-sided, left-tailed p-values
                * 'two': two-sided p-values

    Notes:
        * When passing in two-sided p-values as input, note that sign
        information is unavailable, and the null being tested is that at least
        one study deviates from 0 in *either* direction. If one-sided p-value
        can be computed, users are strongly recommended to pass those instead.
        (The same caveat applies to 'z' inputs if originally computed from
        two-sided p-values.)
        * This estimator does not support meta-regression; any moderators
        passed in as the X array will be ignored.
        * The fit() method takes z-scores of p-values as the 'y' input, and
        (optionally) weights as the 'v' input. If no weights are passed, unit
        weights are used.
    """
    def _fit(self, y, v=None):

        y = self._get_z(y)

        if v is None:
            v = np.ones_like(y)

        z = (y * v).sum(0) / np.sqrt((v**2).sum(0))

        return {'z': z}


class Fishers(CombinationTest):
    """Fisher's method for combining p-values.

    Takes study-level p-values or z-scores and combines them via Fisher's
    method to produce a fixed-effect estimate of the combined effect.

    Args:
        input (str): The type of measure passed as the `y` input to fit().
            Must be one of 'p' (p-values) or 'z' (z-scores).
        p_type (str) If input == 'p', p_type indicates the type of passed
            p-values. Valid values:
                * 'right' (default): one-sided, right-tailed p-values
                * 'left': one-sided, left-tailed p-values
                * 'two': two-sided p-values

    Notes:
        * When passing in two-sided p-values as input, note that sign
        information is unavailable, and the null being tested is that at least
        one study deviates from 0 in *either* direction. If one-sided p-value
        can be computed, users are strongly recommended to pass those instead.
        (The same caveat applies to 'z' inputs if originally computed from
        two-sided p-values.)
        * This estimator does not support meta-regression; any moderators
        passed in as the X array will be ignored.
        * The fit() method takes z-scores or p-values as the `y` input. Studies
        are weighted equally; the `v` argument will be ignored if passed.
    """
    def _fit(self, y):

        y = self._get_p(y)

        chi2 = -2 * np.log(y).sum(0)
        p = 1 - stats.chi2.cdf(chi2, 2 * y.shape[0])
        z = stats.norm.ppf(p)

        return {'z': z}
=======
        self.params_ = {'fe_params': beta_ho, 'tau2': tau_ho, 'inv_cov': inv_cov}
        return self
>>>>>>> 4fd19c97


class VarianceBasedLikelihoodEstimator(BaseEstimator):
    """ Likelihood-based estimator for estimates with known variances.

    Iteratively estimates the between-subject variance tau^2 and fixed effect
    coefficients using the specified likelihood-based estimator (ML or REML).

    Args:
        method (str, optional): The estimation method to use. Either 'ML' (for
            maximum-likelihood) or 'REML' (restricted maximum-likelihood).
            Defaults to 'ML'.
        kwargs (dict, optional): Keyword arguments to pass to the SciPy
            minimizer.

    Notes:
        The ML and REML solutions are obtained via SciPy's scalar function
        minimizer (scipy.optimize.minimize). Parameters to minimize() can be
        passed in as keyword arguments.

    References:
        DerSimonian, R., & Laird, N. (1986). Meta-analysis in clinical trials.
        Controlled clinical trials, 7(3), 177-188.
        Kosmidis, I., Guolo, A., & Varin, C. (2017). Improving the accuracy of
        likelihood-based inference in meta-analysis and meta-regression.
        Biometrika, 104(2), 489–496. https://doi.org/10.1093/biomet/asx001
    """

    def __init__(self, method='ml', **kwargs):
        nll_func = getattr(self, '_{}_nll'.format(method.lower()))
        if nll_func is None:
            raise ValueError("No log-likelihood function defined for method "
                             "'{}'.".format(method))
        self._nll_func = nll_func
        self.kwargs = kwargs

    @_loopable
    def fit(self, y, v, X):
        # use D-L estimate for initial values
        est_DL = DerSimonianLaird().fit(y, v, X).params_
        beta = est_DL['fe_params']
        tau2 = est_DL['tau2']

        theta_init = np.r_[beta.ravel(), tau2]

        lb = np.ones(len(theta_init)) * -np.inf
        ub = -lb
        lb[-1] = 0.  # bound only the variance
        bds = Bounds(lb, ub, keep_feasible=True)

        res = minimize(self._nll_func, theta_init, (y, v, X), bounds=bds,
                       **self.kwargs)
        beta, tau = res.x[:-1], float(res.x[-1])
        tau = np.max([tau, 0])
        _, inv_cov = weighted_least_squares(y, v, X, tau, True)
        self.params_ = {'fe_params': beta[:, None], 'tau2': tau, 'inv_cov': inv_cov}
        return self

    def _ml_nll(self, theta, y, v, X):
        """ ML negative log-likelihood for meta-regression model. """
        beta, tau2 = theta[:-1, None], theta[-1]
        if tau2 < 0:
            tau2 = 0
        w = 1. / (v + tau2)
        R = y - X.dot(beta)
        return -0.5 * (np.log(w).sum() - (R * w * R).sum())

    def _reml_nll(self, theta, y, v, X):
        """ REML negative log-likelihood for meta-regression model. """
        ll_ = self._ml_nll(theta, y, v, X)
        tau2 = theta[-1]
        w = 1. / (v + tau2)
        F = (X * w).T.dot(X)
        return ll_ + 0.5 * np.log(np.linalg.det(F))


class SampleSizeBasedLikelihoodEstimator(BaseEstimator):
    """ Likelihood-based estimator for estimates with known sample sizes but
    unknown sampling variances.

    Iteratively estimates the between-subject variance tau^2 and fixed effect
    betas using the specified likelihood-based estimator (ML or REML).

    Args:
        method (str, optional): The estimation method to use. Either 'ML' (for
            maximum-likelihood) or 'REML' (restricted maximum-likelihood).
            Defaults to 'ML'.
        kwargs (dict, optional): Keyword arguments to pass to the SciPy
            minimizer.

    Notes:
        Homogeneity of sigma^2 across studies is assumed. The ML and REML
        solutions are obtained via SciPy's scalar function minimizer
        (scipy.optimize.minimize). Parameters to minimize() can be passed in as
        keyword arguments.

    References:
        Sangnawakij, P., Böhning, D., Niwitpong, S. A., Adams, S., Stanton, M.,
        & Holling, H. (2019). Meta-analysis without study-specific variance
        information: Heterogeneity case. Statistical Methods in Medical Research,
        28(1), 196–210. https://doi.org/10.1177/0962280217718867
    """

    def __init__(self, method='ml', **kwargs):
        nll_func = getattr(self, '_{}_nll'.format(method.lower()))
        if nll_func is None:
            raise ValueError("No log-likelihood function defined for method "
                             "'{}'.".format(method))
        self._nll_func = nll_func
        self.kwargs = kwargs

    @_loopable
    def fit(self, y, n, X):
        if n.std() < np.sqrt(np.finfo(float).eps):
            raise ValueError("Sample size-based likelihood estimator cannot "
                             "work with all-equal sample sizes.")
        if n.std() < n.mean() / 10:
            raise Warning("Sample sizes are too close, sample size-based "
                          "likelihood estimator may fail.")
        # set tau^2 to 0 and compute starting values
        tau2 = 0.
        k, p = X.shape
        beta = weighted_least_squares(y, n, X, tau2)
        sigma = ((y - X.dot(beta))**2 * n).sum() / (k - p)
        theta_init = np.r_[beta.ravel(), sigma, tau2]

        lb = np.ones(len(theta_init)) * -np.inf
        ub = -lb
        lb[-2:] = 0.  # bound only the variances
        bds = Bounds(lb, ub, keep_feasible=True)

        res = minimize(self._nll_func, theta_init, (y, n, X), bounds=bds,
                       **self.kwargs)
        beta, sigma, tau = res.x[:-2], float(res.x[-2]), float(res.x[-1])
        tau = np.max([tau, 0])
        _, inv_cov = weighted_least_squares(y, sigma / n, X, tau, True)
        self.params_ = {
            'fe_params': beta[:, None],
            'sigma2': np.array(sigma),
            'tau2': tau,
            'inv_cov': inv_cov
        }
        return self

    def _ml_nll(self, theta, y, n, X):
        """ ML negative log-likelihood for meta-regression model. """
        beta, sigma2, tau2 = theta[:-2, None], theta[-2], theta[-1]
        if tau2 < 0:
            tau2 = 0
        if sigma2 < 0:
            sigma2 = 0
        w = 1 / (tau2 + sigma2 / n)
        R = y - X.dot(beta)
        return -0.5 * (np.log(w).sum() - (R * w * R).sum())

    def _reml_nll(self, theta, y, n, X):
        """ REML negative log-likelihood for meta-regression model. """
        ll_ = self._ml_nll(theta, y, n, X)
        sigma2, tau2 = theta[-2:]
        w = 1 / (tau2 + sigma2 / n)
        F = (X * w).T.dot(X)
        return ll_ + 0.5 * np.log(np.linalg.det(F))


class StanMetaRegression(BaseEstimator):
    """Bayesian meta-regression estimator using Stan.

    Args:
        sampling_kwargs: Optional keyword arguments to pass on to the MCMC
            sampler (e.g., `iter` for number of iterations).

    Notes:
        For most uses, this class should be ignored in favor of the functional
        stan() estimator. The object-oriented interface is useful primarily
        when fitting the meta-regression model repeatedly to different data;
        the separation of .compile() and .fit() steps allows one to compile
        the model only once.
    """

    _result_cls = BayesianMetaRegressionResults

    def __init__(self, **sampling_kwargs):
        self.sampling_kwargs = sampling_kwargs
        self.model = None
        self.result_ = None

    def compile(self):
        """Compile the Stan model."""
        # Note: we deliberately use a centered parameterization for the
        # thetas at the moment. This is sub-optimal in terms of estimation,
        # but allows us to avoid having to add extra logic to detect and
        # handle intercepts in X.
        spec = """
        data {
            int<lower=1> N;
            int<lower=1> K;
            vector[N] y;
            int<lower=1,upper=K> id[N];
            int<lower=1> C;
            matrix[K, C] X;
            vector[N] sigma;
        }
        parameters {
            vector[C] beta;
            vector[K] theta;
            real<lower=0> tau2;
        }
        transformed parameters {
            vector[N] mu;
            mu = theta[id] + X * beta;
        }
        model {
            y ~ normal(mu, sigma);
            theta ~ normal(0, tau2);
        }
        """
        from pystan import StanModel
        self.model = StanModel(model_code=spec)

    def fit(self, y, v, X, groups=None):
        """Run the Stan sampler and return results.

        Args:
            y (ndarray): 1d array of study-level estimates
            v (ndarray): 1d array of study-level variances
            X (ndarray): 1d or 2d array containing study-level predictors
                (including intercept); has dimensions K x P, where K is the
                number of studies and P is the number of predictor variables.
            groups ([int], optional): 1d array of integers identifying
                groups/clusters of observations in the y/v/X inputs. If
                provided, values must consist of integers in the range of 1..k
                (inclusive), where k is the number of distinct groups. When
                None (default), it is assumed that each observation in the
                inputs is a separate group.

        Returns:
            A StanFit4Model object (see PyStan documentation for details).

        Notes:
            This estimator supports (simple) hierarchical models. When multiple
            estimates are available for at least one of the studies in `y`, the
            `groups` argument can be used to specify the nesting structure
            (i.e., which rows in `y`, `v`, and `X` belong to each study).
        """
        if y.ndim > 1 and y.shape[1] > 1:
            raise ValueError("The StanMetaRegression estimator currently does "
                             "not support 2-dimensional inputs. Passed y has "
                             "shape {}.".format(y.shape))

        if self.model is None:
            self.compile()

        N = y.shape[0]
        groups = groups or np.arange(1, N + 1, dtype=int)
        K = len(np.unique(groups))

        data = {
            "K": K,
            "N": N,
            'id': groups,
            'C': X.shape[1],
            'X': X,
            'y': y.ravel(),
            'sigma': v.ravel()
        }

        self.result_ = self.model.sampling(data=data, **self.sampling_kwargs)
        return self

    def summary(self, ci=95):
        if self.result_ is None:
            name = self.__class__.__name__
            raise ValueError("This {} instance hasn't been fitted yet. Please "
                             "call fit() before summary().".format(name))
        return BayesianMetaRegressionResults(self.result_, self.dataset_, ci)<|MERGE_RESOLUTION|>--- conflicted
+++ resolved
@@ -20,13 +20,6 @@
     # over the 2nd dimension of y/v/n inputs, and reconstruction of outputs.
     n_iter = kwargs['y'].shape[1]
     if n_iter > 10:
-<<<<<<< HEAD
-        warn("Input contains {} parallel datasets (in 2nd dim of y and v). "
-             "The selected estimator will loop over datasets naively, "
-             "and this may be slow for large numbers of datasets. "
-             "Consider using the DL, HE, or WLS estimators, "
-             "which handle parallel datasets more efficiently.".format(n_iter))
-=======
         warn("Input contains {} parallel datasets (in 2nd dim of y and"
                 " v). The selected estimator will loop over datasets"
                 " naively, and this may be slow for large numbers of "
@@ -34,7 +27,6 @@
                 "which handle parallel datasets more efficiently."
                 .format(n_iter))
 
->>>>>>> 4fd19c97
     param_dicts = []
     for i in range(n_iter):
         iter_kwargs = {'X': kwargs['X']}
@@ -245,123 +237,8 @@
         tau_ho = np.maximum(0, tau_ho)
         # Estimate beta with tau^2 estimate
         beta_ho = weighted_least_squares(y, v, X, tau2=tau_ho)
-<<<<<<< HEAD
-        return {'fe_params': beta_ho, 'tau2': tau_ho, 'inv_cov': inv_cov}
-
-
-class CombinationTest(BaseEstimator):
-    """Base class for methods based on combining p/z values."""
-    def __init__(self, input='z', p_type='right'):
-        self.input = input
-        self.p_type = p_type
-
-    def _get_z(self, y):
-        # Return the p-value/z-score input as z
-        if self.input == 'p':
-            if self.p_type == 'left':
-                y = 1 - y
-            elif self.p_type.startswith('two'):
-                y = y / 2
-            if np.any(y < 0.) or np.any(y > 1.):
-                raise ValueError(
-                    "Invalid p-values (< 0 or > 1) passed as inputs.")
-            y = stats.norm.ppf(y)
-        return y
-
-    def _get_p(self, y):
-        # Return the p-value/z-score input as p
-        if self.input == 'z':
-            return stats.norm.cdf(y)
-        return y
-
-    def summary(self):
-        if not hasattr(self, 'params_'):
-            name = self.__class__.__name__
-            raise ValueError("This {} instance hasn't been fitted yet. Please "
-                             "call fit() before summary().".format(name))
-        return CombinationTestResults(self, self.dataset_, self.params_['z'])
-
-
-class Stouffers(CombinationTest):
-    """Stouffer's Z-score meta-analysis method.
-
-    Takes study-level z-scores or p-values and combines them via Stouffer's
-    method to produce a fixed-effect estimate of the combined effect.
-
-    Args:
-        input (str): The type of measure passed as the `y` input to fit().
-            Must be one of 'p' (p-values) or 'z' (z-scores).
-        p_type (str) If input == 'p', p_type indicates the type of passed
-            p-values. Valid values:
-                * 'right' (default): one-sided, right-tailed p-values
-                * 'left': one-sided, left-tailed p-values
-                * 'two': two-sided p-values
-
-    Notes:
-        * When passing in two-sided p-values as input, note that sign
-        information is unavailable, and the null being tested is that at least
-        one study deviates from 0 in *either* direction. If one-sided p-value
-        can be computed, users are strongly recommended to pass those instead.
-        (The same caveat applies to 'z' inputs if originally computed from
-        two-sided p-values.)
-        * This estimator does not support meta-regression; any moderators
-        passed in as the X array will be ignored.
-        * The fit() method takes z-scores of p-values as the 'y' input, and
-        (optionally) weights as the 'v' input. If no weights are passed, unit
-        weights are used.
-    """
-    def _fit(self, y, v=None):
-
-        y = self._get_z(y)
-
-        if v is None:
-            v = np.ones_like(y)
-
-        z = (y * v).sum(0) / np.sqrt((v**2).sum(0))
-
-        return {'z': z}
-
-
-class Fishers(CombinationTest):
-    """Fisher's method for combining p-values.
-
-    Takes study-level p-values or z-scores and combines them via Fisher's
-    method to produce a fixed-effect estimate of the combined effect.
-
-    Args:
-        input (str): The type of measure passed as the `y` input to fit().
-            Must be one of 'p' (p-values) or 'z' (z-scores).
-        p_type (str) If input == 'p', p_type indicates the type of passed
-            p-values. Valid values:
-                * 'right' (default): one-sided, right-tailed p-values
-                * 'left': one-sided, left-tailed p-values
-                * 'two': two-sided p-values
-
-    Notes:
-        * When passing in two-sided p-values as input, note that sign
-        information is unavailable, and the null being tested is that at least
-        one study deviates from 0 in *either* direction. If one-sided p-value
-        can be computed, users are strongly recommended to pass those instead.
-        (The same caveat applies to 'z' inputs if originally computed from
-        two-sided p-values.)
-        * This estimator does not support meta-regression; any moderators
-        passed in as the X array will be ignored.
-        * The fit() method takes z-scores or p-values as the `y` input. Studies
-        are weighted equally; the `v` argument will be ignored if passed.
-    """
-    def _fit(self, y):
-
-        y = self._get_p(y)
-
-        chi2 = -2 * np.log(y).sum(0)
-        p = 1 - stats.chi2.cdf(chi2, 2 * y.shape[0])
-        z = stats.norm.ppf(p)
-
-        return {'z': z}
-=======
         self.params_ = {'fe_params': beta_ho, 'tau2': tau_ho, 'inv_cov': inv_cov}
         return self
->>>>>>> 4fd19c97
 
 
 class VarianceBasedLikelihoodEstimator(BaseEstimator):
